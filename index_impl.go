--- conflicted
+++ resolved
@@ -20,12 +20,8 @@
 	"github.com/blevesearch/bleve/document"
 	"github.com/blevesearch/bleve/index"
 	"github.com/blevesearch/bleve/index/store"
-<<<<<<< HEAD
 	"github.com/blevesearch/bleve/index/store/gtreap"
-=======
-	"github.com/blevesearch/bleve/index/store/inmem"
 	"github.com/blevesearch/bleve/index/upside_down"
->>>>>>> 21473509
 	"github.com/blevesearch/bleve/registry"
 	"github.com/blevesearch/bleve/search"
 	"github.com/blevesearch/bleve/search/collectors"
@@ -170,19 +166,11 @@
 		return nil, err
 	}
 
-<<<<<<< HEAD
-=======
 	// backwards compatability if index type is missing
 	if rv.meta.IndexType == "" {
 		rv.meta.IndexType = upside_down.Name
 	}
 
-	storeConstructor := registry.KVStoreConstructorByName(rv.meta.Storage)
-	if storeConstructor == nil {
-		return nil, ErrorUnknownStorageType
-	}
-
->>>>>>> 21473509
 	storeConfig := rv.meta.Config
 	if storeConfig == nil {
 		storeConfig = map[string]interface{}{}
